--- conflicted
+++ resolved
@@ -1,13 +1,7 @@
 <Project>
   <PropertyGroup>
-<<<<<<< HEAD
-    <Version>2.2.1</Version>
-    <AssemblyVersion>2.2.1</AssemblyVersion>
-    <FileVersion>2.2.1</FileVersion>
-=======
-    <Version>2.3.1</Version>
-    <AssemblyVersion>2.3.1</AssemblyVersion>
-    <FileVersion>2.3.1</FileVersion>
->>>>>>> 438f3319
+    <Version>2.3.2</Version>
+    <AssemblyVersion>2.3.2</AssemblyVersion>
+    <FileVersion>2.3.2</FileVersion>
   </PropertyGroup>
 </Project>